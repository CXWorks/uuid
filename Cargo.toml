[package]

name = "uuid"
version = "0.2.2"
authors = ["The Rust Project Developers"]
license = "MIT/Apache-2.0"
readme = "README.md"
repository = "https://github.com/rust-lang/uuid"
homepage = "https://github.com/rust-lang/uuid"
documentation = "https://doc.rust-lang.org/uuid"
description = """
A library to generate and parse UUIDs.
"""

[features]
v5 = ["sha1"]

[dependencies]
rustc-serialize = { version = "0.3", optional = true }
serde = { version = "^0.7.0", optional = true }
<<<<<<< HEAD
rand = { version = "0.3", optional = true }

[features]
use_std = []
v4 = ["rand"]
=======
rand = "0.3"
sha1 = { version = "0.1.0", optional = true }
>>>>>>> afc3803e
<|MERGE_RESOLUTION|>--- conflicted
+++ resolved
@@ -12,19 +12,13 @@
 A library to generate and parse UUIDs.
 """
 
-[features]
-v5 = ["sha1"]
-
 [dependencies]
 rustc-serialize = { version = "0.3", optional = true }
 serde = { version = "^0.7.0", optional = true }
-<<<<<<< HEAD
 rand = { version = "0.3", optional = true }
+sha1 = { version = "0.2", optional = true }
 
 [features]
 use_std = []
 v4 = ["rand"]
-=======
-rand = "0.3"
-sha1 = { version = "0.1.0", optional = true }
->>>>>>> afc3803e
+v5 = ["sha1"]