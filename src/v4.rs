--- conflicted
+++ resolved
@@ -4,16 +4,10 @@
     /// Creates a random UUID.
     ///
     /// This uses the [`getrandom`] crate to utilise the operating system's RNG
-<<<<<<< HEAD
-    /// as the source of random numbers. If you'd like to use a custom
-    /// generator, don't use this method: use the `rand::Rand trait`'s
-    /// `rand()` method instead.
-=======
     /// as the source of random numbers. If you'd like to use a custom generator,
     /// don't use this method: generate random bytes using your custom generator
     /// and pass them to the [`uuid::Builder::from_bytes`][from_bytes] function
     /// instead.
->>>>>>> 2b1d0be5
     ///
     /// Note that usage of this method requires the `v4` feature of this crate
     /// to be enabled.
