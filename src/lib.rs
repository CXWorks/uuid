--- conflicted
+++ resolved
@@ -113,11 +113,7 @@
 )]
 #![deny(warnings)]
 #![cfg_attr(not(feature = "std"), no_std)]
-<<<<<<< HEAD
-#![cfg_attr(all(feature = "u128", nightly), feature(i128_type))]
-=======
 #![cfg_attr(feature = "const_fn", feature(const_fn))]
->>>>>>> 9fc4ebd2
 
 #[cfg(feature = "byteorder")]
 extern crate byteorder;
@@ -125,12 +121,6 @@
 extern crate cfg_if;
 #[cfg(feature = "std")]
 extern crate core;
-
-cfg_if! {
-    if #[cfg(feature = "byteorder")] {
-        extern crate byteorder;
-    }
-}
 
 cfg_if! {
     if #[cfg(feature = "md5")] {
@@ -693,12 +683,8 @@
     /// );
     /// ```
     pub fn as_fields(&self) -> (u32, u16, u16, &[u8; 8]) {
-<<<<<<< HEAD
-        let d1 = u32::from(self.bytes[0]) << 24 | u32::from(self.bytes[1]) << 16
-=======
         let d1 = u32::from(self.bytes[0]) << 24
             | u32::from(self.bytes[1]) << 16
->>>>>>> 9fc4ebd2
             | u32::from(self.bytes[2]) << 8
             | u32::from(self.bytes[3]);
 
@@ -981,12 +967,8 @@
 
 macro_rules! hyphenated_write {
     ($f:expr, $format:expr, $bytes:expr) => {{
-<<<<<<< HEAD
-        let data1 = u32::from($bytes[0]) << 24 | u32::from($bytes[1]) << 16
-=======
         let data1 = u32::from($bytes[0]) << 24
             | u32::from($bytes[1]) << 16
->>>>>>> 9fc4ebd2
             | u32::from($bytes[2]) << 8
             | u32::from($bytes[3]);
 
@@ -1297,44 +1279,6 @@
             };
         }
 
-<<<<<<< HEAD
-        check!(
-            buf,
-            "{:X}",
-            u,
-            36,
-            |c| c.is_uppercase() || c.is_digit(10) || c == '-'
-        );
-        check!(
-            buf,
-            "{:X}",
-            u.hyphenated(),
-            36,
-            |c| c.is_uppercase() || c.is_digit(10) || c == '-'
-        );
-        check!(
-            buf,
-            "{:X}",
-            u.simple(),
-            32,
-            |c| c.is_uppercase() || c.is_digit(10)
-        );
-
-        check!(
-            buf,
-            "{:x}",
-            u.hyphenated(),
-            36,
-            |c| c.is_lowercase() || c.is_digit(10) || c == '-'
-        );
-        check!(
-            buf,
-            "{:x}",
-            u.simple(),
-            32,
-            |c| c.is_lowercase() || c.is_digit(10)
-        );
-=======
         check!(buf, "{:X}", u, 36, |c| c.is_uppercase()
             || c.is_digit(10)
             || c == '-');
@@ -1351,25 +1295,6 @@
             || c.is_digit(10));
     }
 
-    #[cfg(feature = "v3")]
-    #[test]
-    fn test_v3_to_hypenated_string() {
-        for &(ref ns, ref name, ref expected) in FIXTURE_V3 {
-            let uuid = Uuid::new_v3(*ns, *name);
-            assert_eq!(uuid.hyphenated().to_string(), *expected);
-        }
-    }
-
-    #[cfg(feature = "v5")]
-    #[test]
-    fn test_v5_to_hypenated_string() {
-        for &(ref ns, ref name, ref expected) in FIXTURE_V5 {
-            let uuid = Uuid::new_v5(*ns, *name);
-            assert_eq!(uuid.hyphenated().to_string(), *expected);
-        }
->>>>>>> 9fc4ebd2
-    }
-
     #[test]
     fn test_to_urn_string() {
         let uuid1 = test_util::new();
